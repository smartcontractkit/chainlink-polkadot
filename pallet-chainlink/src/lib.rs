//! # A pallet to interact with Chainlink nodes
//!
//! \## Overview
//!
//! `pallet-chainlink` allows to request external data from chainlink operators. This is done by emiting a well-known event (`OracleEvent`)
//! embedding all required data. This event is listened by operators that in turns call back the `callback` function with the associated data.
//!
//! To initiate a request, users call `initiate_request` with the relevant details, the `operator` AccountId and the `fee` they agree to spend to get the result.
//!
//! To be valid, an operator must register its AccountId first hand via `register_operator`.
//!
//! \## Terminology
//! Operator: a member of chainlink that provides result to requests, in exchange of a fee payment
//! Request: details about what the user expects as result. Must match a Specification supported by an identified Operator
//! Fee: the amount of token a users pays to an operator

#![cfg_attr(not(feature = "std"), no_std)]

use sp_std::if_std;
#[warn(unused_imports)]
use codec::Codec;
use frame_support::{decl_error, decl_event, decl_module, decl_storage, ensure, Parameter, dispatch::DispatchResult};
use frame_support::traits::{Get, ReservableCurrency, Currency};
use sp_std::prelude::*;
use sp_runtime::traits::Dispatchable;
use frame_system::ensure_signed;
use frame_system as system;

// A trait allowing to inject Operator results back into the specified Call
pub trait CallbackWithParameter {
	fn with_result(&self, result: Vec<u8>) -> Option<Self> where Self: core::marker::Sized;
}

pub trait Trait: frame_system::Trait {
	type Event: From<Event<Self>> + Into<<Self as frame_system::Trait>::Event>;
	type Currency: ReservableCurrency<Self::AccountId>;

	// A reference to an Extrinsic that can have a result injected. Used as Chainlink callback
	type Callback: Parameter + Dispatchable<Origin = Self::Origin> + Codec + Eq + CallbackWithParameter;

	// Period during which a request is valid
	type ValidityPeriod: Get<Self::BlockNumber>;
}

// REVIEW: Use this for transfering currency.
type BalanceOf<T> = <<T as Trait>::Currency as Currency<<T as frame_system::Trait>::AccountId>>::Balance;

// Uniquely identify a request's specification understood by an Operator
pub type SpecIndex = Vec<u8>;
// Uniquely identify a request for a considered Operator
pub type RequestIdentifier = u64;
// The version of the serialized data format
pub type DataVersion = u64;

decl_storage! {
    trait Store for Module<T: Trait> as Chainlink {
		// A set of all registered Operator
		// TODO migrate to 'natural' hasher once migrated to 2.0
		pub Operators get(fn operator): map hasher(blake2_256) T::AccountId => bool;

		// A running counter used internally to identify the next request
		pub NextRequestIdentifier get(fn request_identifier): RequestIdentifier;

		// A map of details of each running request
		// TODO migrate to 'natural' hasher once migrated to 2.0
		// REVIEW: Consider using a struct for the Requests instead of a tuple to increase
		//         readability.
		pub Requests get(fn request): linked_map hasher(blake2_256) RequestIdentifier => (T::AccountId, Vec<T::Callback>, T::BlockNumber, BalanceOf<T>);
    }
}

decl_event!(
	pub enum Event<T> where AccountId = <T as frame_system::Trait>::AccountId, Balance = BalanceOf<T> {
		// A request has been accepted. Corresponding fee paiement is reserved
		OracleRequest(AccountId, SpecIndex, RequestIdentifier, AccountId, DataVersion, Vec<u8>, Vec<u8>, Balance),

		// A request has been answered. Corresponding fee paiement is transfered
		OracleAnswer(AccountId, RequestIdentifier, AccountId, Vec<u8>, Balance),

		// A new operator has been registered
		OperatorRegistered(AccountId),

		// An existing operator has been unregistered
		OperatorUnregistered(AccountId),

		// A request didn't receive any result in time
		KillRequest(RequestIdentifier),
	}
);

decl_error! {
	// Error for the ChainLink module.
	pub enum Error for Module<T: Trait> {
	    // Manipulating an unknown operator
		UnknownOperator,
		// Manipulating an unknown request
		UnknownRequest,
		// Not the expected operator
		WrongOperator,
		// An operator is already registered.
		OperatorAlreadyRegistered,
		// Callback cannot be deserialized
		UnknownCallback,
		// Fee provided does not match minimum required fee
		InsufficientFee,
	}
}

decl_module! {
	pub struct Module<T: Trait> for enum Call where origin: T::Origin {

		fn deposit_event() = default;

		// REVIEW: Use `///` instead of `//` to make these doc comments that are part of the crate documentation.
		// Register a new Operator.
		// Fails with `OperatorAlreadyRegistered` if this Operator (identified by `origin`) has already been registered.
		pub fn register_operator(origin) -> DispatchResult {
			let who : <T as frame_system::Trait>::AccountId = ensure_signed(origin)?;

			ensure!(!<Operators<T>>::exists(&who), Error::<T>::OperatorAlreadyRegistered);

			Operators::<T>::insert(&who, true);

			Self::deposit_event(RawEvent::OperatorRegistered(who));

			Ok(())
		}

		// Unregisters an existing Operator
		pub fn unregister_operator(origin) -> DispatchResult {
			let who : <T as frame_system::Trait>::AccountId = ensure_signed(origin)?;

			if Operators::<T>::take(who.clone()) {
				Self::deposit_event(RawEvent::OperatorUnregistered(who));
				Ok(())
			} else {
				Err(Error::<T>::UnknownOperator.into())
			}
		}

		// Hint specified Operator (via its `AccountId`) of a request to be performed.
		// Request details are encapsulated in `data` and identified by `spec_index`.
		// `data` must be SCALE encoded.
		// If provided fee is sufficient, Operator must send back the request result in `callback` Extrinsic which then will dispatch back to the request originator callback identified by `callback`.
		// The fee is `reserved` and only actually transferred when the result is provided in the callback.
		// Operators are expected to listen to `OracleRequest` events. This event contains all the required information to perform the request and provide back the result.
		// REVIEW: Use a `BalanceOf` type for the fee instead of `u32` as shown here: https://substrate.dev/recipes/3-entrees/currency.html
		pub fn initiate_request(origin, operator: T::AccountId, spec_index: SpecIndex, data_version: DataVersion, data: Vec<u8>, fee: BalanceOf<T>, callback: <T as Trait>::Callback) -> DispatchResult {
			let who : <T as frame_system::Trait>::AccountId = ensure_signed(origin.clone())?;

			ensure!(<Operators<T>>::exists(&operator), Error::<T>::UnknownOperator);
			// REVIEW: Should probably be at least `ExistentialDeposit`
			ensure!(fee > BalanceOf::<T>::from(0), Error::<T>::InsufficientFee);

			T::Currency::reserve(&who, fee.into())?;

			let request_id = NextRequestIdentifier::get();
			// REVIEW: This can overflow. You can make a maximum of `u64::max_value()` requests.
			//         Default behavior for `u64` is to wrap around to 0, but you might want to
			//         make this explicit.
			//         I think using `wrapping_add` could be fine here, because it should be fine to
			//         start at 0 when you reach `u64::max_value()`.
			NextRequestIdentifier::put(request_id + 1);

			// REVIEW: Is it intentional that requests are only valid during the current block?
			let now = frame_system::Module::<T>::block_number();
			// REVIEW: You might want to think about and document that your requests can be overwritten
			//         as soon as the request id wraps around.
			// REVIEW: Is the `Vec` intended for forward compatibility? It seems superfluous here.
			Requests::<T>::insert(request_id.clone(), (operator.clone(), vec![callback], now, fee));

			Self::deposit_event(RawEvent::OracleRequest(operator, spec_index, request_id, who, data_version, data, "Chainlink.callback".into(), fee));

			Ok(())
		}

		// The callback used to be notified of all Operators results.
		// Only the Operator responsible for an identified request can notify back the result.
		// Result is then dispatched back to the originator's callback.
		// The fee reserved during `initiate_request` is transferred as soon as this callback is called.
        fn callback(origin, request_id: RequestIdentifier, result: Vec<u8>) -> DispatchResult {
			let who : <T as frame_system::Trait>::AccountId = ensure_signed(origin.clone())?;

			ensure!(<Requests<T>>::exists(&request_id), Error::<T>::UnknownRequest);
                        let (operator, callback, _, fee) = <Requests<T>>::get(&request_id);
			ensure!(operator == who, Error::<T>::WrongOperator);

			// REVIEW: This does not make sure that the fee is payed. `repatriate_reserved` removes
			//         *up to* the amount passed. [See here](https://substrate.dev/rustdocs/master/frame_support/traits/trait.ReservableCurrency.html#tymethod.repatriate_reserved)
			//         Check `reserved_balance()` to make sure that the fee is payable via this method.
			//         Maybe use a different payment method and check `total_balance()`. I don't know
			//         Substrate's Currency module well enough to tell.
			// REVIEW: This happens *after* the request is `take`n from storage. Is that intended?
			//         See ["verify first, write last"](https://substrate.dev/recipes/2-appetizers/1-hello-substrate.html#inside-a-dispatchable-call) motto.
			T::Currency::repatriate_reserved(&who, &operator, fee.into())?;

			// Dispatch the result to the original callback registered by the caller
			callback[0].with_result(result.clone()).ok_or(Error::<T>::UnknownCallback)?.dispatch(frame_system::RawOrigin::Root.into())?;

			Self::deposit_event(RawEvent::OracleAnswer(operator, request_id, who, result, fee));

            Ok(())
		}

		// Identify requests that are considered dead and remove them
		fn on_finalize(n: T::BlockNumber) {
			for (request_identifier, (_account_id, _data, block_number, _fee)) in Requests::<T>::enumerate() {
				if n > block_number + T::ValidityPeriod::get() {
					// No result has been received in time
					Requests::<T>::remove(request_identifier);

					Self::deposit_event(RawEvent::KillRequest(request_identifier));
				}
			}
		}

	}
}

#[cfg(test)]
mod tests {
	use super::*;

	use codec::{Decode, Encode};
	use frame_support::{impl_outer_event, impl_outer_origin, parameter_types, weights::Weight};
	use sp_core::H256;
	// The testing primitives are very useful for avoiding having to work with signatures
	// or public keys. `u64` is used as the `AccountId` and no `Signature`s are required.
	use sp_runtime::{
		Perbill,
		testing::Header,
		traits::{BlakeTwo256, OnFinalize, IdentityLookup},
	};
	use frame_system::{EventRecord, Phase};

	impl_outer_origin! {
		pub enum Origin for Runtime {}
	}

	#[derive(Clone, Eq, PartialEq, Debug)]
	pub struct Runtime;
	parameter_types! {
		pub const BlockHashCount: u64 = 250;
		pub const MaximumBlockWeight: Weight = 1024;
		pub const MaximumBlockLength: u32 = 2 * 1024;
		pub const AvailableBlockRatio: Perbill = Perbill::one();
	}
	impl frame_system::Trait for Runtime {
		type Origin = Origin;
		type Index = u64;
		type BlockNumber = u64;
		type Hash = H256;
		type Call = ();
		type Hashing = BlakeTwo256;
		type AccountId = u64;
		type Lookup = IdentityLookup<Self::AccountId>;
		type Header = Header;
		type Event = TestEvent;
		type BlockHashCount = BlockHashCount;
		type MaximumBlockWeight = MaximumBlockWeight;
		type MaximumBlockLength = MaximumBlockLength;
		type AvailableBlockRatio = AvailableBlockRatio;
		type Version = ();
		type ModuleToIndex = ();
	}
	parameter_types! {
		pub const ExistentialDeposit: u64 = 1;
		pub const TransferFee: u64 = 0;
		pub const CreationFee: u64 = 0;
	}
	impl balances::Trait for Runtime {
		type Balance = u64;
		type OnFreeBalanceZero = ();
		type OnNewAccount = ();
		type DustRemoval = ();
		type TransferPayment = ();
		type Event = TestEvent;
		type ExistentialDeposit = ExistentialDeposit;
		type TransferFee = TransferFee;
		type CreationFee = CreationFee;
	}
	impl Trait for Runtime {
		type Event = TestEvent;
		type Currency = balances::Module<Runtime>;
		type Callback = module2::Call<Runtime>;
		type ValidityPeriod = ValidityPeriod;
	}
	impl module2::Trait for Runtime {
	}
	parameter_types! {
		pub const ValidityPeriod: u64 = 10;
	}

	mod chainlink {
		pub use crate::Event;
	}

	impl_outer_event! {
		pub enum TestEvent for Runtime {
			balances<T>,
			chainlink<T>,
		}
	}

	type System = frame_system::Module<Runtime>;

	fn new_test_ext() -> sp_io::TestExternalities {
		let mut t = frame_system::GenesisConfig::default().build_storage::<Runtime>().unwrap();
		balances::GenesisConfig::<Runtime>{
			balances: vec![(1, 10), (2, 20)],
			vesting: vec![],
		}.assimilate_storage(&mut t).unwrap();
		balances::GenesisConfig::<Runtime>::default().assimilate_storage(&mut t).unwrap();
		t.into()
	}

	mod module2 {
		use super::*;

		pub trait Trait: frame_system::Trait {}

		frame_support::decl_module! {
			pub struct Module<T: Trait> for enum Call
				where origin: <T as frame_system::Trait>::Origin
			{
				pub fn callback(_origin, result: Vec<u8>) -> frame_support::dispatch::DispatchResult {
					let r : u128 = u128::decode(&mut &result[..]).map_err(|err| err.what())?;
					<Result>::put(r);
					Ok(())
				}
			}
		}

		frame_support::decl_storage! {
			trait Store for Module<T: Trait> as TestStorage {
				pub Result: u128;
			}
		}

		impl <T: Trait> CallbackWithParameter for Call<T> {
			fn with_result(&self, result: Vec<u8>) -> Option<Self> {
				match *self {
					Call::callback(_) => Some(Call::callback(result)),
					_ => None
				}
			}
		}

	}

	#[test]
	fn operators_can_be_registered() {
		new_test_ext().execute_with(|| {
			assert!(!<Operators<Runtime>>::exists(1));
			assert!(<Module<Runtime>>::register_operator(Origin::signed(1)).is_ok());
			assert!(<Operators<Runtime>>::exists(1));
			assert!(<Module<Runtime>>::unregister_operator(Origin::signed(1)).is_ok());
			assert!(!<Operators<Runtime>>::exists(1));
		});

		new_test_ext().execute_with(|| {
			assert!(<Module<Runtime>>::unregister_operator(Origin::signed(1)).is_err());
			assert!(!<Operators<Runtime>>::exists(1));
		});

	}

	#[test]
	fn initiate_requests() {

		new_test_ext().execute_with(|| {
			assert!(<Module<Runtime>>::register_operator(Origin::signed(1)).is_ok());
			assert!(<Module<Runtime>>::initiate_request(Origin::signed(2), 1, vec![], 1, vec![], 0, module2::Call::<Runtime>::callback(vec![]).into()).is_err());
		});

		new_test_ext().execute_with(|| {
			assert!(<Module<Runtime>>::initiate_request(Origin::signed(2), 1, vec![], 1, vec![], 1, module2::Call::<Runtime>::callback(vec![]).into()).is_err());
		});

		new_test_ext().execute_with(|| {
			assert!(<Module<Runtime>>::register_operator(Origin::signed(1)).is_ok());
			assert!(<Module<Runtime>>::initiate_request(Origin::signed(2), 1, vec![], 1, vec![], 2, module2::Call::<Runtime>::callback(vec![]).into()).is_ok());
			assert!(<Module<Runtime>>::callback(Origin::signed(3), 0, 10.encode()).is_err());
		});

		new_test_ext().execute_with(|| {
			assert!(<Module<Runtime>>::callback(Origin::signed(1), 0, 10.encode()).is_err());
		});

		new_test_ext().execute_with(|| {
			assert!(<Module<Runtime>>::register_operator(Origin::signed(1)).is_ok());

			assert_eq!(
				*System::events().last().unwrap(),
				EventRecord {
					phase: Phase::ApplyExtrinsic(0),
					event: TestEvent::chainlink(RawEvent::OperatorRegistered(1)),
					topics: vec![],
				}
			);

			let parameters = ("a", "b");
			let data = parameters.encode();
<<<<<<< HEAD
			assert!(<Module<Runtime>>::initiate_request(Origin::signed(2), 1, 1, 1, data.clone(), 2, module2::Call::<Runtime>::callback(vec![]).into()).is_ok());
		
=======
			assert!(<Module<Runtime>>::initiate_request(Origin::signed(2), 1, vec![], 1, data.clone(), 2, module2::Call::<Runtime>::callback(vec![]).into()).is_ok());
			
>>>>>>> 917edb90
			assert_eq!(
				*System::events().last().unwrap(),
				EventRecord {
					phase: Phase::ApplyExtrinsic(0),
					event: TestEvent::chainlink(RawEvent::OracleRequest(1, vec![], 0, 2, 1, data.clone(), "Chainlink.callback".into(), 2)),
					topics: vec![],
				}
			);

			let r = <(Vec<u8>, Vec<u8>)>::decode(&mut &data[..]).unwrap().0;
			assert_eq!("a", std::str::from_utf8(&r).unwrap());

			let result = 10;
			assert!(<Module<Runtime>>::callback(Origin::signed(1), 0, result.encode()).is_ok());
			assert_eq!(module2::Result::get(), result);
		});

	}

	#[test]
	pub fn on_finalize() {

		new_test_ext().execute_with(|| {
			assert!(<Module<Runtime>>::register_operator(Origin::signed(1)).is_ok());
			assert!(<Module<Runtime>>::initiate_request(Origin::signed(2), 1, vec![], 1, vec![], 2, module2::Call::<Runtime>::callback(vec![]).into()).is_ok());
			<Module<Runtime> as OnFinalize<u64>>::on_finalize(20);
			// Request has been killed, too old
			assert!(<Module<Runtime>>::callback(Origin::signed(1), 0, 10.encode()).is_err());
		});

	}

}<|MERGE_RESOLUTION|>--- conflicted
+++ resolved
@@ -401,13 +401,7 @@
 
 			let parameters = ("a", "b");
 			let data = parameters.encode();
-<<<<<<< HEAD
-			assert!(<Module<Runtime>>::initiate_request(Origin::signed(2), 1, 1, 1, data.clone(), 2, module2::Call::<Runtime>::callback(vec![]).into()).is_ok());
-		
-=======
 			assert!(<Module<Runtime>>::initiate_request(Origin::signed(2), 1, vec![], 1, data.clone(), 2, module2::Call::<Runtime>::callback(vec![]).into()).is_ok());
-			
->>>>>>> 917edb90
 			assert_eq!(
 				*System::events().last().unwrap(),
 				EventRecord {
